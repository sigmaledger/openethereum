[package]
description = "Ethcore client."
name = "parity"
version = "0.9.99"
license = "GPL-3.0"
authors = ["Ethcore <admin@ethcore.io>"]

[dependencies]
log = "0.3"
env_logger = "0.3"
rustc-serialize = "0.3"
docopt = "0.6"
docopt_macros = "0.6"
ctrlc = { git = "https://github.com/tomusdrw/rust-ctrlc.git" }
<<<<<<< HEAD
clippy = { version = "0.0.41", optional = true }
=======
clippy = "0.0.42"
>>>>>>> beb0da4f
ethcore-util = { path = "util" }
ethcore = { path = "ethcore" }
ethsync = { path = "sync" }
ethcore-rpc = { path = "rpc", optional = true }
fdlimit = { path = "util/fdlimit" }
target_info = "0.1"
daemonize = "0.2"

[features]
default = ["rpc"]
rpc = ["ethcore-rpc"]
dev = ["clippy", "ethcore/dev", "ethcore-util/dev", "ethsync/dev", "ethcore-rpc/dev"]

[[bin]]
path = "parity/main.rs"
name = "parity"<|MERGE_RESOLUTION|>--- conflicted
+++ resolved
@@ -12,11 +12,7 @@
 docopt = "0.6"
 docopt_macros = "0.6"
 ctrlc = { git = "https://github.com/tomusdrw/rust-ctrlc.git" }
-<<<<<<< HEAD
-clippy = { version = "0.0.41", optional = true }
-=======
-clippy = "0.0.42"
->>>>>>> beb0da4f
+clippy = { version = "0.0.42", optional = true }
 ethcore-util = { path = "util" }
 ethcore = { path = "ethcore" }
 ethsync = { path = "sync" }
