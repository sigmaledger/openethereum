// Copyright 2015, 2016 Ethcore (UK) Ltd.
// This file is part of Parity.

// Parity is free software: you can redistribute it and/or modify
// it under the terms of the GNU General Public License as published by
// the Free Software Foundation, either version 3 of the License, or
// (at your option) any later version.

// Parity is distributed in the hope that it will be useful,
// but WITHOUT ANY WARRANTY; without even the implied warranty of
// MERCHANTABILITY or FITNESS FOR A PARTICULAR PURPOSE.  See the
// GNU General Public License for more details.

// You should have received a copy of the GNU General Public License
// along with Parity.  If not, see <http://www.gnu.org/licenses/>.

use rayon::prelude::*;
use std::sync::atomic::AtomicBool;
use std::time::{Instant, Duration};

use util::*;
use util::using_queue::{UsingQueue, GetAction};
use account_provider::AccountProvider;
use views::{BlockView, HeaderView};
use client::{MiningBlockChainClient, Executive, Executed, EnvInfo, TransactOptions, BlockID, CallAnalytics};
use block::{ClosedBlock, IsBlock};
use error::*;
use transaction::SignedTransaction;
use receipt::{Receipt};
use spec::Spec;
use engine::Engine;
use miner::{MinerService, MinerStatus, TransactionQueue, AccountDetails, TransactionOrigin};
use miner::work_notify::WorkPoster;
use client::TransactionImportResult;


/// Different possible definitions for pending transaction set.
#[derive(Debug)]
pub enum PendingSet {
	/// Always just the transactions in the queue. These have had only cheap checks.
	AlwaysQueue,
	/// Always just the transactions in the sealing block. These have had full checks but
	/// may be empty if the node is not actively mining or has force_sealing enabled.
	AlwaysSealing,
	/// Try the sealing block, but if it is not currently sealing, fallback to the queue.
	SealingOrElseQueue,
}

/// Configures the behaviour of the miner.
#[derive(Debug)]
pub struct MinerOptions {
	/// URLs to notify when there is new work.
	pub new_work_notify: Vec<String>,
	/// Force the miner to reseal, even when nobody has asked for work.
	pub force_sealing: bool,
	/// Reseal on receipt of new external transactions.
	pub reseal_on_external_tx: bool,
	/// Reseal on receipt of new local transactions.
	pub reseal_on_own_tx: bool,
	/// Minimum period between transaction-inspired reseals.
	pub reseal_min_period: Duration,
	/// Maximum amount of gas to bother considering for block insertion.
	pub tx_gas_limit: U256,
	/// Maximum size of the transaction queue.
	pub tx_queue_size: usize,
	/// Whether we should fallback to providing all the queue's transactions or just pending.
	pub pending_set: PendingSet,
	/// How many historical work packages can we store before running out?
	pub work_queue_size: usize,
	/// Can we submit two different solutions for the same block and expect both to result in an import?
	pub enable_resubmission: bool,
}

impl Default for MinerOptions {
	fn default() -> Self {
		MinerOptions {
			new_work_notify: vec![],
			force_sealing: false,
			reseal_on_external_tx: true,
			reseal_on_own_tx: true,
			tx_gas_limit: !U256::zero(),
			tx_queue_size: 1024,
			pending_set: PendingSet::AlwaysQueue,
			reseal_min_period: Duration::from_secs(0),
			work_queue_size: 20,
			enable_resubmission: true,
		}
	}
}

/// Keeps track of transactions using priority queue and holds currently mined block.
pub struct Miner {
	// NOTE [ToDr]  When locking always lock in this order!
	transaction_queue: Mutex<TransactionQueue>,
	sealing_work: Mutex<UsingQueue<ClosedBlock>>,

	// for sealing...
	options: MinerOptions,
	sealing_enabled: AtomicBool,
	next_allowed_reseal: Mutex<Instant>,
	sealing_block_last_request: Mutex<u64>,
	gas_range_target: RwLock<(U256, U256)>,
	author: RwLock<Address>,
	extra_data: RwLock<Bytes>,
	spec: Spec,

	accounts: Option<Arc<AccountProvider>>,
	work_poster: Option<WorkPoster>,
}

impl Miner {
	/// Creates new instance of miner without accounts, but with given spec.
	pub fn with_spec(spec: Spec) -> Miner {
		Miner {
			transaction_queue: Mutex::new(TransactionQueue::new()),
			options: Default::default(),
			sealing_enabled: AtomicBool::new(false),
			next_allowed_reseal: Mutex::new(Instant::now()),
			sealing_block_last_request: Mutex::new(0),
			sealing_work: Mutex::new(UsingQueue::new(20)),
			gas_range_target: RwLock::new((U256::zero(), U256::zero())),
			author: RwLock::new(Address::default()),
			extra_data: RwLock::new(Vec::new()),
			accounts: None,
			spec: spec,
			work_poster: None,
		}
	}

	/// Creates new instance of miner
	pub fn new(options: MinerOptions, spec: Spec, accounts: Option<Arc<AccountProvider>>) -> Arc<Miner> {
		let work_poster = if !options.new_work_notify.is_empty() { Some(WorkPoster::new(&options.new_work_notify)) } else { None };
		Arc::new(Miner {
			transaction_queue: Mutex::new(TransactionQueue::with_limits(options.tx_queue_size, options.tx_gas_limit)),
			sealing_enabled: AtomicBool::new(options.force_sealing || !options.new_work_notify.is_empty()),
			next_allowed_reseal: Mutex::new(Instant::now()),
			sealing_block_last_request: Mutex::new(0),
			sealing_work: Mutex::new(UsingQueue::new(options.work_queue_size)),
			gas_range_target: RwLock::new((U256::zero(), U256::zero())),
			author: RwLock::new(Address::default()),
			extra_data: RwLock::new(Vec::new()),
			options: options,
			accounts: accounts,
			spec: spec,
			work_poster: work_poster,
		})
	}

	fn engine(&self) -> &Engine {
		self.spec.engine.deref()
	}

	fn forced_sealing(&self) -> bool {
		self.options.force_sealing || !self.options.new_work_notify.is_empty()
	}

	/// Prepares new block for sealing including top transactions from queue.
	#[cfg_attr(feature="dev", allow(match_same_arms))]
	#[cfg_attr(feature="dev", allow(cyclomatic_complexity))]
	fn prepare_sealing(&self, chain: &MiningBlockChainClient) {
		trace!(target: "miner", "prepare_sealing: entering");

		let (transactions, mut open_block, original_work_hash) = {
			let transactions = {self.transaction_queue.locked().top_transactions()};
			let mut sealing_work = self.sealing_work.locked();
			let last_work_hash = sealing_work.peek_last_ref().map(|pb| pb.block().fields().header.hash());
			let best_hash = chain.best_block_header().sha3();
/*
			// check to see if last ClosedBlock in would_seals is actually same parent block.
			// if so
			//   duplicate, re-open and push any new transactions.
			//   if at least one was pushed successfully, close and enqueue new ClosedBlock;
			//   otherwise, leave everything alone.
			// otherwise, author a fresh block.
*/
			let open_block = match sealing_work.pop_if(|b| b.block().fields().header.parent_hash() == &best_hash) {
				Some(old_block) => {
					trace!(target: "miner", "Already have previous work; updating and returning");
					// add transactions to old_block
					let e = self.engine();
					old_block.reopen(e, chain.vm_factory())
				}
				None => {
					// block not found - create it.
					trace!(target: "miner", "No existing work - making new block");
					chain.prepare_open_block(
						self.author(),
						(self.gas_floor_target(), self.gas_ceil_target()),
						self.extra_data()
					)
				}
			};
			(transactions, open_block, last_work_hash)
		};

		let mut invalid_transactions = HashSet::new();
		let block_number = open_block.block().fields().header.number();
		// TODO: push new uncles, too.
		for tx in transactions {
			let hash = tx.hash();
			match open_block.push_transaction(tx, None) {
				Err(Error::Execution(ExecutionError::BlockGasLimitReached { gas_limit, gas_used, .. })) => {
					debug!(target: "miner", "Skipping adding transaction to block because of gas limit: {:?}", hash);
					// Exit early if gas left is smaller then min_tx_gas
					let min_tx_gas: U256 = 21000.into();	// TODO: figure this out properly.
					if gas_limit - gas_used < min_tx_gas {
						break;
					}
				},
				// Invalid nonce error can happen only if previous transaction is skipped because of gas limit.
				// If there is errornous state of transaction queue it will be fixed when next block is imported.
				Err(Error::Execution(ExecutionError::InvalidNonce { .. })) => {
					debug!(target: "miner", "Skipping adding transaction to block because of invalid nonce: {:?}", hash);
				},
				// already have transaction - ignore
				Err(Error::Transaction(TransactionError::AlreadyImported)) => {},
				Err(e) => {
					invalid_transactions.insert(hash);
					debug!(target: "miner",
						   "Error adding transaction to block: number={}. transaction_hash={:?}, Error: {:?}",
						   block_number, hash, e);
				},
				_ => {}	// imported ok
			}
		}

		let block = open_block.close();

		let fetch_account = |a: &Address| AccountDetails {
			nonce: chain.latest_nonce(a),
			balance: chain.latest_balance(a),
		};

		{
			let mut queue = self.transaction_queue.locked();
			for hash in invalid_transactions.into_iter() {
				queue.remove_invalid(&hash, &fetch_account);
			}
		}

		if !block.transactions().is_empty() {
			trace!(target: "miner", "prepare_sealing: block has transaction - attempting internal seal.");
			// block with transactions - see if we can seal immediately.
			let s = self.engine().generate_seal(block.block(), match self.accounts {
				Some(ref x) => Some(&**x),
				None => None,
			});
			if let Some(seal) = s {
				trace!(target: "miner", "prepare_sealing: managed internal seal. importing...");
				if let Ok(sealed) = block.lock().try_seal(self.engine(), seal) {
					if let Ok(_) = chain.import_block(sealed.rlp_bytes()) {
						trace!(target: "miner", "prepare_sealing: sealed internally and imported. leaving.");
					} else {
						warn!("prepare_sealing: ERROR: could not import internally sealed block. WTF?");
					}
				} else {
					warn!("prepare_sealing: ERROR: try_seal failed when given internally generated seal. WTF?");
				}
				return;
			} else {
				trace!(target: "miner", "prepare_sealing: unable to generate seal internally");
			}
		}

		let (work, is_new) = {
			let mut sealing_work = self.sealing_work.locked();
			let last_work_hash = sealing_work.peek_last_ref().map(|pb| pb.block().fields().header.hash());
			trace!(target: "miner", "Checking whether we need to reseal: orig={:?} last={:?}, this={:?}", original_work_hash, last_work_hash, block.block().fields().header.hash());
			let (work, is_new) = if last_work_hash.map_or(true, |h| h != block.block().fields().header.hash()) {
				trace!(target: "miner", "Pushing a new, refreshed or borrowed pending {}...", block.block().fields().header.hash());
				let pow_hash = block.block().fields().header.hash();
				let number = block.block().fields().header.number();
				let difficulty = *block.block().fields().header.difficulty();
				let is_new = original_work_hash.map_or(true, |h| block.block().fields().header.hash() != h);
				sealing_work.push(block);
				// If push notifications are enabled we assume all work items are used.
				if self.work_poster.is_some() && is_new {
					sealing_work.use_last_ref();
				}
				(Some((pow_hash, difficulty, number)), is_new)
			} else {
				(None, false)
			};
			trace!(target: "miner", "prepare_sealing: leaving (last={:?})", sealing_work.peek_last_ref().map(|b| b.block().fields().header.hash()));
			(work, is_new)
		};
		if is_new {
			work.map(|(pow_hash, difficulty, number)| self.work_poster.as_ref().map(|ref p| p.notify(pow_hash, difficulty, number)));
		}
	}

	fn update_gas_limit(&self, chain: &MiningBlockChainClient) {
		let gas_limit = HeaderView::new(&chain.best_block_header()).gas_limit();
		let mut queue = self.transaction_queue.locked();
		queue.set_gas_limit(gas_limit);
	}

	/// Returns true if we had to prepare new pending block
	fn enable_and_prepare_sealing(&self, chain: &MiningBlockChainClient) -> bool {
		trace!(target: "miner", "enable_and_prepare_sealing: entering");
		let have_work = self.sealing_work.locked().peek_last_ref().is_some();
		trace!(target: "miner", "enable_and_prepare_sealing: have_work={}", have_work);
		if !have_work {
			// --------------------------------------------------------------------------
			// | NOTE Code below requires transaction_queue and sealing_work locks.     |
			// | Make sure to release the locks before calling that method.             |
			// --------------------------------------------------------------------------
			self.sealing_enabled.store(true, atomic::Ordering::Relaxed);
			self.prepare_sealing(chain);
		}
		let mut sealing_block_last_request = self.sealing_block_last_request.locked();
		let best_number = chain.chain_info().best_block_number;
		if *sealing_block_last_request != best_number {
			trace!(target: "miner", "enable_and_prepare_sealing: Miner received request (was {}, now {}) - waking up.", *sealing_block_last_request, best_number);
			*sealing_block_last_request = best_number;
		}

		// Return if
		!have_work
	}

	fn add_transactions_to_queue(&self, chain: &MiningBlockChainClient, transactions: Vec<SignedTransaction>, origin: TransactionOrigin, transaction_queue: &mut TransactionQueue) ->
		Vec<Result<TransactionImportResult, Error>> {

		let fetch_account = |a: &Address| AccountDetails {
			nonce: chain.latest_nonce(a),
			balance: chain.latest_balance(a),
		};

		transactions.into_iter()
			.map(|tx| transaction_queue.add(tx, &fetch_account, origin))
			.collect()
	}

	/// Are we allowed to do a non-mandatory reseal?
	fn tx_reseal_allowed(&self) -> bool { Instant::now() > *self.next_allowed_reseal.locked() }
}

const SEALING_TIMEOUT_IN_BLOCKS : u64 = 5;

impl MinerService for Miner {

	fn clear_and_reset(&self, chain: &MiningBlockChainClient) {
<<<<<<< HEAD
		self.transaction_queue.locked().clear();
=======
		self.transaction_queue.lock().unwrap().clear();
		// --------------------------------------------------------------------------
		// | NOTE Code below requires transaction_queue and sealing_work locks.     |
		// | Make sure to release the locks before calling that method.             |
		// --------------------------------------------------------------------------
>>>>>>> eef9586c
		self.update_sealing(chain);
	}

	fn status(&self) -> MinerStatus {
		let status = self.transaction_queue.locked().status();
		let sealing_work = self.sealing_work.locked();
		MinerStatus {
			transactions_in_pending_queue: status.pending,
			transactions_in_future_queue: status.future,
			transactions_in_pending_block: sealing_work.peek_last_ref().map_or(0, |b| b.transactions().len()),
		}
	}

	fn call(&self, chain: &MiningBlockChainClient, t: &SignedTransaction, analytics: CallAnalytics) -> Result<Executed, ExecutionError> {
		let sealing_work = self.sealing_work.locked();
		match sealing_work.peek_last_ref() {
			Some(work) => {
				let block = work.block();

				// TODO: merge this code with client.rs's fn call somwhow.
				let header = block.header();
				let last_hashes = chain.last_hashes();
				let env_info = EnvInfo {
					number: header.number(),
					author: *header.author(),
					timestamp: header.timestamp(),
					difficulty: *header.difficulty(),
					last_hashes: last_hashes,
					gas_used: U256::zero(),
					gas_limit: U256::max_value(),
				};
				// that's just a copy of the state.
				let mut state = block.state().clone();
				let sender = try!(t.sender().map_err(|e| {
					let message = format!("Transaction malformed: {:?}", e);
					ExecutionError::TransactionMalformed(message)
				}));
				let balance = state.balance(&sender);
				let needed_balance = t.value + t.gas * t.gas_price;
				if balance < needed_balance {
					// give the sender a sufficient balance
					state.add_balance(&sender, &(needed_balance - balance));
				}
				let options = TransactOptions { tracing: analytics.transaction_tracing, vm_tracing: analytics.vm_tracing, check_nonce: false };
				let mut ret = Executive::new(&mut state, &env_info, self.engine(), chain.vm_factory()).transact(t, options);

				// TODO gav move this into Executive.
				if analytics.state_diffing {
					if let Ok(ref mut x) = ret {
						x.state_diff = Some(state.diff_from(block.state().clone()));
					}
				}
				ret
			},
			None => {
				chain.call(t, analytics)
			}
		}
	}

	fn balance(&self, chain: &MiningBlockChainClient, address: &Address) -> U256 {
		let sealing_work = self.sealing_work.locked();
		sealing_work.peek_last_ref().map_or_else(
			|| chain.latest_balance(address),
			|b| b.block().fields().state.balance(address)
		)
	}

	fn storage_at(&self, chain: &MiningBlockChainClient, address: &Address, position: &H256) -> H256 {
		let sealing_work = self.sealing_work.locked();
		sealing_work.peek_last_ref().map_or_else(
			|| chain.latest_storage_at(address, position),
			|b| b.block().fields().state.storage_at(address, position)
		)
	}

	fn nonce(&self, chain: &MiningBlockChainClient, address: &Address) -> U256 {
		let sealing_work = self.sealing_work.locked();
		sealing_work.peek_last_ref().map_or_else(|| chain.latest_nonce(address), |b| b.block().fields().state.nonce(address))
	}

	fn code(&self, chain: &MiningBlockChainClient, address: &Address) -> Option<Bytes> {
		let sealing_work = self.sealing_work.locked();
		sealing_work.peek_last_ref().map_or_else(|| chain.code(address), |b| b.block().fields().state.code(address))
	}

	fn set_author(&self, author: Address) {
		*self.author.unwrapped_write() = author;
	}

	fn set_extra_data(&self, extra_data: Bytes) {
		*self.extra_data.unwrapped_write() = extra_data;
	}

	/// Set the gas limit we wish to target when sealing a new block.
	fn set_gas_floor_target(&self, target: U256) {
		self.gas_range_target.unwrapped_write().0 = target;
	}

	fn set_gas_ceil_target(&self, target: U256) {
		self.gas_range_target.unwrapped_write().1 = target;
	}

	fn set_minimal_gas_price(&self, min_gas_price: U256) {
		self.transaction_queue.locked().set_minimal_gas_price(min_gas_price);
	}

	fn minimal_gas_price(&self) -> U256 {
		*self.transaction_queue.locked().minimal_gas_price()
	}

	fn sensible_gas_price(&self) -> U256 {
		// 10% above our minimum.
		*self.transaction_queue.locked().minimal_gas_price() * 110.into() / 100.into()
	}

	fn sensible_gas_limit(&self) -> U256 {
		self.gas_range_target.unwrapped_read().0 / 5.into()
	}

	fn transactions_limit(&self) -> usize {
		self.transaction_queue.locked().limit()
	}

	fn set_transactions_limit(&self, limit: usize) {
		self.transaction_queue.locked().set_limit(limit)
	}

	fn set_tx_gas_limit(&self, limit: U256) {
		self.transaction_queue.locked().set_tx_gas_limit(limit)
	}

	/// Get the author that we will seal blocks as.
	fn author(&self) -> Address {
		*self.author.unwrapped_read()
	}

	/// Get the extra_data that we will seal blocks with.
	fn extra_data(&self) -> Bytes {
		self.extra_data.unwrapped_read().clone()
	}

	/// Get the gas limit we wish to target when sealing a new block.
	fn gas_floor_target(&self) -> U256 {
		self.gas_range_target.unwrapped_read().0
	}

	/// Get the gas limit we wish to target when sealing a new block.
	fn gas_ceil_target(&self) -> U256 {
		self.gas_range_target.unwrapped_read().1
	}

	fn import_external_transactions(&self, chain: &MiningBlockChainClient, transactions: Vec<SignedTransaction>) ->
		Vec<Result<TransactionImportResult, Error>> {

<<<<<<< HEAD
		let mut transaction_queue = self.transaction_queue.locked();
		let results = self.add_transactions_to_queue(chain, transactions, TransactionOrigin::External,
													 &mut transaction_queue);
=======
		let results = {
			let mut transaction_queue = self.transaction_queue.lock().unwrap();
			self.add_transactions_to_queue(
				chain, transactions, TransactionOrigin::External, &mut transaction_queue
			)
		};
>>>>>>> eef9586c

		if !results.is_empty() && self.options.reseal_on_external_tx &&	self.tx_reseal_allowed() {
			// --------------------------------------------------------------------------
			// | NOTE Code below requires transaction_queue and sealing_work locks.     |
			// | Make sure to release the locks before calling that method.             |
			// --------------------------------------------------------------------------
			self.update_sealing(chain);
		}
		results
	}

	fn import_own_transaction(
		&self,
		chain: &MiningBlockChainClient,
		transaction: SignedTransaction,
	) -> Result<TransactionImportResult, Error> {

		let hash = transaction.hash();
		trace!(target: "own_tx", "Importing transaction: {:?}", transaction);

		let imported = {
			// Be sure to release the lock before we call enable_and_prepare_sealing
			let mut transaction_queue = self.transaction_queue.locked();
			let import = self.add_transactions_to_queue(chain, vec![transaction], TransactionOrigin::Local, &mut transaction_queue).pop().unwrap();

			match import {
				Ok(ref res) => {
					trace!(target: "own_tx", "Imported transaction to {:?} (hash: {:?})", res, hash);
					trace!(target: "own_tx", "Status: {:?}", transaction_queue.status());
				},
				Err(ref e) => {
					trace!(target: "own_tx", "Failed to import transaction {:?} (hash: {:?})", e, hash);
					trace!(target: "own_tx", "Status: {:?}", transaction_queue.status());
					warn!(target: "own_tx", "Error importing transaction: {:?}", e);
				},
			}
			import
		};

		// --------------------------------------------------------------------------
		// | NOTE Code below requires transaction_queue and sealing_work locks.     |
		// | Make sure to release the locks before calling that method.             |
		// --------------------------------------------------------------------------
		if imported.is_ok() && self.options.reseal_on_own_tx && self.tx_reseal_allowed() {
			// Make sure to do it after transaction is imported and lock is droped.
			// We need to create pending block and enable sealing
			let prepared = self.enable_and_prepare_sealing(chain);
			// If new block has not been prepared (means we already had one)
			// we need to update sealing
			if !prepared {
				self.update_sealing(chain);
			}
		}

		imported
	}

	fn all_transactions(&self) -> Vec<SignedTransaction> {
		let queue = self.transaction_queue.locked();
		queue.top_transactions()
	}

	fn pending_transactions(&self) -> Vec<SignedTransaction> {
		let queue = self.transaction_queue.locked();
		let sw = self.sealing_work.locked();
		// TODO: should only use the sealing_work when it's current (it could be an old block)
		let sealing_set = match self.sealing_enabled.load(atomic::Ordering::Relaxed) {
			true => sw.peek_last_ref(),
			false => None,
		};
		match (&self.options.pending_set, sealing_set) {
			(&PendingSet::AlwaysQueue, _) | (&PendingSet::SealingOrElseQueue, None) => queue.top_transactions(),
			(_, sealing) => sealing.map_or_else(Vec::new, |s| s.transactions().clone()),
		}
	}

	fn pending_transactions_hashes(&self) -> Vec<H256> {
		let queue = self.transaction_queue.locked();
		let sw = self.sealing_work.locked();
		let sealing_set = match self.sealing_enabled.load(atomic::Ordering::Relaxed) {
			true => sw.peek_last_ref(),
			false => None,
		};
		match (&self.options.pending_set, sealing_set) {
			(&PendingSet::AlwaysQueue, _) | (&PendingSet::SealingOrElseQueue, None) => queue.pending_hashes(),
			(_, sealing) => sealing.map_or_else(Vec::new, |s| s.transactions().iter().map(|t| t.hash()).collect()),
		}
	}

	fn transaction(&self, hash: &H256) -> Option<SignedTransaction> {
		let queue = self.transaction_queue.locked();
		let sw = self.sealing_work.locked();
		let sealing_set = match self.sealing_enabled.load(atomic::Ordering::Relaxed) {
			true => sw.peek_last_ref(),
			false => None,
		};
		match (&self.options.pending_set, sealing_set) {
			(&PendingSet::AlwaysQueue, _) | (&PendingSet::SealingOrElseQueue, None) => queue.find(hash),
			(_, sealing) => sealing.and_then(|s| s.transactions().iter().find(|t| &t.hash() == hash).cloned()),
		}
	}

	fn pending_receipts(&self) -> BTreeMap<H256, Receipt> {
		match (self.sealing_enabled.load(atomic::Ordering::Relaxed), self.sealing_work.locked().peek_last_ref()) {
			(true, Some(pending)) => {
				let hashes = pending.transactions()
					.iter()
					.map(|t| t.hash());

				let receipts = pending.receipts().clone().into_iter();

				hashes.zip(receipts).collect()
			},
			_ => BTreeMap::new()
		}
	}

	fn last_nonce(&self, address: &Address) -> Option<U256> {
		self.transaction_queue.locked().last_nonce(address)
	}

	fn update_sealing(&self, chain: &MiningBlockChainClient) {
		if self.sealing_enabled.load(atomic::Ordering::Relaxed) {
			let current_no = chain.chain_info().best_block_number;
			let has_local_transactions = self.transaction_queue.locked().has_local_pending_transactions();
			let last_request = *self.sealing_block_last_request.locked();
			let should_disable_sealing = !self.forced_sealing()
				&& !has_local_transactions
				&& current_no > last_request
				&& current_no - last_request > SEALING_TIMEOUT_IN_BLOCKS;

			if should_disable_sealing {
				trace!(target: "miner", "Miner sleeping (current {}, last {})", current_no, last_request);
				self.sealing_enabled.store(false, atomic::Ordering::Relaxed);
				self.sealing_work.locked().reset();
			} else {
<<<<<<< HEAD
				*self.next_allowed_reseal.locked() = Instant::now() + self.options.reseal_min_period;
=======
				*self.next_allowed_reseal.lock().unwrap() = Instant::now() + self.options.reseal_min_period;
				// --------------------------------------------------------------------------
				// | NOTE Code below requires transaction_queue and sealing_work locks.     |
				// | Make sure to release the locks before calling that method.             |
				// --------------------------------------------------------------------------
>>>>>>> eef9586c
				self.prepare_sealing(chain);
			}
		}
	}

	fn map_sealing_work<F, T>(&self, chain: &MiningBlockChainClient, f: F) -> Option<T> where F: FnOnce(&ClosedBlock) -> T {
		trace!(target: "miner", "map_sealing_work: entering");
		self.enable_and_prepare_sealing(chain);
		trace!(target: "miner", "map_sealing_work: sealing prepared");
		let mut sealing_work = self.sealing_work.locked();
		let ret = sealing_work.use_last_ref();
		trace!(target: "miner", "map_sealing_work: leaving use_last_ref={:?}", ret.as_ref().map(|b| b.block().fields().header.hash()));
		ret.map(f)
	}

	fn submit_seal(&self, chain: &MiningBlockChainClient, pow_hash: H256, seal: Vec<Bytes>) -> Result<(), Error> {
		let result = if let Some(b) = self.sealing_work.locked().get_used_if(if self.options.enable_resubmission { GetAction::Clone } else { GetAction::Take }, |b| &b.hash() == &pow_hash) {
			b.lock().try_seal(self.engine(), seal).or_else(|_| {
				warn!(target: "miner", "Mined solution rejected: Invalid.");
				Err(Error::PowInvalid)
			})
		} else {
			warn!(target: "miner", "Mined solution rejected: Block unknown or out of date.");
			Err(Error::PowHashInvalid)
		};
		result.and_then(|sealed| {
			let n = sealed.header().number();
			let h = sealed.header().hash();
			try!(chain.import_sealed_block(sealed));
			info!(target: "miner", "Mined block imported OK. #{}: {}", format!("{}", n).apply(Colour::White.bold()), h.hex().apply(Colour::White.bold()));
			Ok(())
		})
	}

	fn chain_new_blocks(&self, chain: &MiningBlockChainClient, _imported: &[H256], _invalid: &[H256], enacted: &[H256], retracted: &[H256]) {
		fn fetch_transactions(chain: &MiningBlockChainClient, hash: &H256) -> Vec<SignedTransaction> {
			let block = chain
				.block(BlockID::Hash(*hash))
				// Client should send message after commit to db and inserting to chain.
				.expect("Expected in-chain blocks.");
			let block = BlockView::new(&block);
			let txs = block.transactions();
			// populate sender
			for tx in &txs {
				let _sender = tx.sender();
			}
			txs
		}

		// 1. We ignore blocks that were `imported` (because it means that they are not in canon-chain, and transactions
		//	  should be still available in the queue.
		// 2. We ignore blocks that are `invalid` because it doesn't have any meaning in terms of the transactions that
		//    are in those blocks

		// First update gas limit in transaction queue
		self.update_gas_limit(chain);

		// Then import all transactions...
		{
			let out_of_chain = retracted
				.par_iter()
				.map(|h| fetch_transactions(chain, h));
			out_of_chain.for_each(|txs| {
				let mut transaction_queue = self.transaction_queue.locked();
				let _ = self.add_transactions_to_queue(
					chain, txs, TransactionOrigin::External, &mut transaction_queue
				);
			});
		}

		// ...and at the end remove old ones
		{
			let in_chain = enacted
				.par_iter()
				.map(|h: &H256| fetch_transactions(chain, h));

			in_chain.for_each(|mut txs| {
				let mut transaction_queue = self.transaction_queue.locked();

				let to_remove = txs.drain(..)
						.map(|tx| {
							tx.sender().expect("Transaction is in block, so sender has to be defined.")
						})
						.collect::<HashSet<Address>>();
				for sender in to_remove.into_iter() {
					transaction_queue.remove_all(sender, chain.latest_nonce(&sender));
				}
			});
		}

		// --------------------------------------------------------------------------
		// | NOTE Code below requires transaction_queue and sealing_work locks.     |
		// | Make sure to release the locks before calling that method.             |
		// --------------------------------------------------------------------------
		self.update_sealing(chain);
	}
}

#[cfg(test)]
mod tests {

	use super::super::MinerService;
	use super::Miner;
	use util::*;
	use client::{TestBlockChainClient, EachBlockWith};
	use block::*;
	use spec::Spec;

	// TODO [ToDr] To uncomment` when TestBlockChainClient can actually return a ClosedBlock.
	#[ignore]
	#[test]
	fn should_prepare_block_to_seal() {
		// given
		let client = TestBlockChainClient::default();
		let miner = Miner::with_spec(Spec::new_test());

		// when
		let sealing_work = miner.map_sealing_work(&client, |_| ());
		assert!(sealing_work.is_some(), "Expected closed block");
	}

	#[ignore]
	#[test]
	fn should_still_work_after_a_couple_of_blocks() {
		// given
		let client = TestBlockChainClient::default();
		let miner = Miner::with_spec(Spec::new_test());

		let res = miner.map_sealing_work(&client, |b| b.block().fields().header.hash());
		assert!(res.is_some());
		assert!(miner.submit_seal(&client, res.unwrap(), vec![]).is_ok());

		// two more blocks mined, work requested.
		client.add_blocks(1, EachBlockWith::Uncle);
		miner.map_sealing_work(&client, |b| b.block().fields().header.hash());

		client.add_blocks(1, EachBlockWith::Uncle);
		miner.map_sealing_work(&client, |b| b.block().fields().header.hash());

		// solution to original work submitted.
		assert!(miner.submit_seal(&client, res.unwrap(), vec![]).is_ok());
	}
}<|MERGE_RESOLUTION|>--- conflicted
+++ resolved
@@ -341,15 +341,11 @@
 impl MinerService for Miner {
 
 	fn clear_and_reset(&self, chain: &MiningBlockChainClient) {
-<<<<<<< HEAD
 		self.transaction_queue.locked().clear();
-=======
-		self.transaction_queue.lock().unwrap().clear();
 		// --------------------------------------------------------------------------
 		// | NOTE Code below requires transaction_queue and sealing_work locks.     |
 		// | Make sure to release the locks before calling that method.             |
 		// --------------------------------------------------------------------------
->>>>>>> eef9586c
 		self.update_sealing(chain);
 	}
 
@@ -505,18 +501,12 @@
 	fn import_external_transactions(&self, chain: &MiningBlockChainClient, transactions: Vec<SignedTransaction>) ->
 		Vec<Result<TransactionImportResult, Error>> {
 
-<<<<<<< HEAD
-		let mut transaction_queue = self.transaction_queue.locked();
-		let results = self.add_transactions_to_queue(chain, transactions, TransactionOrigin::External,
-													 &mut transaction_queue);
-=======
 		let results = {
-			let mut transaction_queue = self.transaction_queue.lock().unwrap();
+			let mut transaction_queue = self.transaction_queue.locked();
 			self.add_transactions_to_queue(
 				chain, transactions, TransactionOrigin::External, &mut transaction_queue
 			)
 		};
->>>>>>> eef9586c
 
 		if !results.is_empty() && self.options.reseal_on_external_tx &&	self.tx_reseal_allowed() {
 			// --------------------------------------------------------------------------
@@ -653,15 +643,11 @@
 				self.sealing_enabled.store(false, atomic::Ordering::Relaxed);
 				self.sealing_work.locked().reset();
 			} else {
-<<<<<<< HEAD
 				*self.next_allowed_reseal.locked() = Instant::now() + self.options.reseal_min_period;
-=======
-				*self.next_allowed_reseal.lock().unwrap() = Instant::now() + self.options.reseal_min_period;
 				// --------------------------------------------------------------------------
 				// | NOTE Code below requires transaction_queue and sealing_work locks.     |
 				// | Make sure to release the locks before calling that method.             |
 				// --------------------------------------------------------------------------
->>>>>>> eef9586c
 				self.prepare_sealing(chain);
 			}
 		}
