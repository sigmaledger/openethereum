use super::test_common::*;
use evm;

fn do_json_test(json_data: &[u8]) -> Vec<String> {
	let json = Json::from_str(::std::str::from_utf8(json_data).unwrap()).expect("Json is invalid");
	let mut failed = Vec::new();
	let old_schedule = evm::Schedule::new_frontier();
	let new_schedule = evm::Schedule::new_homestead();
	let ot = RefCell::new(Transaction::new());
	for (name, test) in json.as_object().unwrap() {
		let mut fail = false;
<<<<<<< HEAD
		let mut fail_unless = |cond: bool| if !cond && !fail { failed.push(name.to_string()); fail = true };
=======
		let mut fail_unless = |cond: bool| if !cond && !fail { failed.push(name.to_string()); println!("Transaction: {:?}", ot.borrow()); fail = true };
>>>>>>> 1c43d9ab
		let schedule = match test.find("blocknumber")
			.and_then(|j| j.as_string())
			.and_then(|s| BlockNumber::from_str(s).ok())
			.unwrap_or(0) { x if x < 900000 => &old_schedule, _ => &new_schedule };
		let rlp = bytes_from_json(&test["rlp"]);
		let res = UntrustedRlp::new(&rlp).as_val().map_err(|e| From::from(e)).and_then(|t: Transaction| t.validate(schedule, schedule.have_delegate_call));
		fail_unless(test.find("transaction").is_none() == res.is_err());
		if let (Some(&Json::Object(ref tx)), Some(&Json::String(ref expect_sender))) = (test.find("transaction"), test.find("sender")) {
			let t = res.unwrap();
			fail_unless(t.sender().unwrap() == address_from_hex(clean(expect_sender)));
			fail_unless(t.data == bytes_from_json(&tx["data"]));
			fail_unless(t.gas == u256_from_json(&tx["gasLimit"]));
			fail_unless(t.gas_price == u256_from_json(&tx["gasPrice"]));
			fail_unless(t.nonce == u256_from_json(&tx["nonce"]));
			fail_unless(t.value == u256_from_json(&tx["value"]));
			if let Action::Call(ref to) = t.action {
				*ot.borrow_mut() = t.clone();
				fail_unless(to == &address_from_json(&tx["to"]));
			} else {
				*ot.borrow_mut() = t.clone();
				fail_unless(bytes_from_json(&tx["to"]).len() == 0);
			}
		}
	}
	for f in failed.iter() {
		println!("FAILED: {:?}", f);
	}
	failed
}

// Once we have interpolate idents.
/*macro_rules! declare_test {
	($test_set_name: ident / $name: ident) => {
		#[test]
		#[allow(non_snake_case)]
		fn $name() {
			assert!(do_json_test(include_bytes!(concat!("../res/ethereum/tests/", stringify!($test_set_name), "/", stringify!($name), ".json"))).len() == 0);
		}
	};
	($test_set_name: ident / $prename: ident / $name: ident) => {
		#[test]
		#[allow(non_snake_case)]
		interpolate_idents! { fn [$prename _ $name]()
			{
				let json = include_bytes!(concat!("../res/ethereum/tests/", stringify!($test_set_name), "/", stringify!($prename), "/", stringify!($name), ".json"));
				assert!(do_json_test(json).len() == 0);
			}
		}
	};
}

declare_test!{TransactionTests/ttTransactionTest}
declare_test!{TransactionTests/tt10mbDataField}
declare_test!{TransactionTests/ttWrongRLPTransaction}
declare_test!{TransactionTests/Homestead/ttTransactionTest}
declare_test!{TransactionTests/Homestead/tt10mbDataField}
declare_test!{TransactionTests/Homestead/ttWrongRLPTransaction}
declare_test!{TransactionTests/RandomTests/tr201506052141PYTHON}*/

declare_test!{TransactionTests_ttTransactionTest, "TransactionTests/ttTransactionTest"}
declare_test_ignore!{TransactionTests_tt10mbDataField, "TransactionTests/tt10mbDataField"}
declare_test!{TransactionTests_ttWrongRLPTransaction, "TransactionTests/ttWrongRLPTransaction"}
declare_test!{TransactionTests_Homestead_ttTransactionTest, "TransactionTests/Homestead/ttTransactionTest"}
declare_test_ignore!{TransactionTests_Homestead_tt10mbDataField, "TransactionTests/Homestead/tt10mbDataField"}
declare_test!{TransactionTests_Homestead_ttWrongRLPTransaction, "TransactionTests/Homestead/ttWrongRLPTransaction"}
declare_test!{TransactionTests_RandomTests_tr201506052141PYTHON, "TransactionTests/RandomTests/tr201506052141PYTHON"}<|MERGE_RESOLUTION|>--- conflicted
+++ resolved
@@ -9,11 +9,7 @@
 	let ot = RefCell::new(Transaction::new());
 	for (name, test) in json.as_object().unwrap() {
 		let mut fail = false;
-<<<<<<< HEAD
-		let mut fail_unless = |cond: bool| if !cond && !fail { failed.push(name.to_string()); fail = true };
-=======
 		let mut fail_unless = |cond: bool| if !cond && !fail { failed.push(name.to_string()); println!("Transaction: {:?}", ot.borrow()); fail = true };
->>>>>>> 1c43d9ab
 		let schedule = match test.find("blocknumber")
 			.and_then(|j| j.as_string())
 			.and_then(|s| BlockNumber::from_str(s).ok())
